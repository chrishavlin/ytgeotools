--- conflicted
+++ resolved
@@ -18,9 +18,9 @@
 from ytgeotools.ytgeotools import Dataset
 
 
-def _calculate_perturbation(ref_data: np.ndarray,
-                            field_data: np.ndarray,
-                            perturbation_type: str) -> np.ndarray:
+def _calculate_perturbation(
+    ref_data: np.ndarray, field_data: np.ndarray, perturbation_type: str
+) -> np.ndarray:
     return_data = ref_data - field_data
     if perturbation_type in ["percent", "fractional"]:
         return_data = return_data / ref_data
@@ -29,9 +29,9 @@
     return return_data
 
 
-def _calculate_absolute(ref_data: np.ndarray,
-                        field_data: np.ndarray,
-                        perturbation_type: str) -> np.ndarray:
+def _calculate_absolute(
+    ref_data: np.ndarray, field_data: np.ndarray, perturbation_type: str
+) -> np.ndarray:
     # field_data is a perturbation, ref frame value
     if perturbation_type == "absolute":
         return_data = ref_data - field_data
@@ -43,7 +43,6 @@
 
 
 class ReferenceModel(ABC):
-
     @abstractmethod
     def interpolate_func(self):
         pass
@@ -76,11 +75,14 @@
         creating the interpolating function. This looks for points at the same
         depth and offsets them by a small value.
     """
-    def __init__(self,
-                 fieldname: str,
-                 depth: np.typing.ArrayLike,
-                 vals: np.typing.ArrayLike,
-                 disc_correction: bool = True):
+
+    def __init__(
+        self,
+        fieldname: str,
+        depth: np.typing.ArrayLike,
+        vals: np.typing.ArrayLike,
+        disc_correction: bool = True,
+    ):
         self.fieldname = fieldname
         self.depth = self._validate_array(depth)
         self.depth_range = (np.min(self.depth), np.max(self.depth))
@@ -104,15 +106,13 @@
                 eps_off = self.disc_off_eps
                 d_diffs = depth[1:] - depth[0:-1]  # will be 1 element smaller
                 disc_i = np.where(d_diffs == 0)[0]  # indices of discontinuties
-                depth[disc_i+1] = depth[disc_i+1] + eps_off
+                depth[disc_i + 1] = depth[disc_i + 1] + eps_off
 
             # build and return the interpolation function
             self._interpolate_func = interp1d(depth, vals)
         return self._interpolate_func
 
-    def evaluate(self,
-                 depths: np.typing.ArrayLike,
-                 method: str = "interp") -> Any:
+    def evaluate(self, depths: np.typing.ArrayLike, method: str = "interp") -> Any:
         if method == "interp":
             return self.interpolate_func(depths)
         elif method == "nearest":
@@ -120,13 +120,11 @@
 
 
 class ReferenceCollection:
-
     def __init__(self, ref_models: List[ReferenceModel1D]):
         self.reference_fields = []
         for ref_mod in ref_models:
             setattr(self, ref_mod.fieldname, ref_mod)
             self.reference_fields.append(ref_mod.fieldname)
-
 
 
 class GeoSpherical(Dataset):
@@ -446,13 +444,14 @@
     def load_uniform_grid(self):
         return super().load_uniform_grid()
 
-    def _perturbation_calcs(self,
-                            ref_model: Union[Type[ReferenceModel1D], Type[ReferenceCollection]],
-                            field: str,
-                            ref_model_field: str = None,
-                            perturbation_type: str = "percent",
-                            to_perturbation: bool = True
-                            ):
+    def _perturbation_calcs(
+        self,
+        ref_model: Union[Type[ReferenceModel1D], Type[ReferenceCollection]],
+        field: str,
+        ref_model_field: str = None,
+        perturbation_type: str = "percent",
+        to_perturbation: bool = True,
+    ):
 
         field_data = getattr(self, field)
         depth, lat, lon = self._get_lat_lon_depth_grid()
@@ -466,36 +465,46 @@
 
         if to_perturbation:
             # field is in reference, calculate the perturbation
-            return_data = _calculate_perturbation(ref_data, field_data, perturbation_type)
+            return_data = _calculate_perturbation(
+                ref_data, field_data, perturbation_type
+            )
         else:
             # calculate absolute from perturbation
             return_data = _calculate_absolute(ref_data, field_data, perturbation_type)
 
         return return_data
 
-    def get_perturbation(self,
-                         ref_model: Union[Type[ReferenceModel1D], Type[ReferenceCollection]],
-                         field: str,
-                         ref_model_field: str = None,
-                         perturbation_type: str = "percent"):
-
-        return self._perturbation_calcs(ref_model,
-                                        field,
-                                        ref_model_field=ref_model_field,
-                                        perturbation_type=perturbation_type,
-                                        to_perturbation=True)
-
-    def get_absolute(self,
-                     ref_model: Union[Type[ReferenceModel1D], Type[ReferenceCollection]],
-                     field: str,
-                     ref_model_field: str = None,
-                     perturbation_type: str = "percent"):
-
-        return self._perturbation_calcs(ref_model,
-                                        field,
-                                        ref_model_field=ref_model_field,
-                                        perturbation_type=perturbation_type,
-                                        to_perturbation=False)
+    def get_perturbation(
+        self,
+        ref_model: Union[Type[ReferenceModel1D], Type[ReferenceCollection]],
+        field: str,
+        ref_model_field: str = None,
+        perturbation_type: str = "percent",
+    ):
+
+        return self._perturbation_calcs(
+            ref_model,
+            field,
+            ref_model_field=ref_model_field,
+            perturbation_type=perturbation_type,
+            to_perturbation=True,
+        )
+
+    def get_absolute(
+        self,
+        ref_model: Union[Type[ReferenceModel1D], Type[ReferenceCollection]],
+        field: str,
+        ref_model_field: str = None,
+        perturbation_type: str = "percent",
+    ):
+
+        return self._perturbation_calcs(
+            ref_model,
+            field,
+            ref_model_field=ref_model_field,
+            perturbation_type=perturbation_type,
+            to_perturbation=False,
+        )
 
 
 def _query_trees(
@@ -612,12 +621,6 @@
         )
 
 
-<<<<<<< HEAD
-def load_1d_csv_ref(filename: str,
-                    depth_column: str,
-                    value_column: str,
-                    **kwargs: Any) -> Type[ReferenceModel1D]:
-=======
 class ReferenceModel(ABC):
     @abstractmethod
     def interpolate_func(self):
@@ -706,7 +709,6 @@
 def load_1d_csv_ref(
     filename: str, depth_column: str, value_column: str, **kwargs: Any
 ) -> Type[ReferenceModel1D]:
->>>>>>> 26fc50de
     """
 
     loads a 1D reference model from a CSV file
